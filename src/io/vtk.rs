--- conflicted
+++ resolved
@@ -498,18 +498,7 @@
                 }));
                 if !cell_type_list.is_empty() {
                     use num_traits::FromPrimitive;
-<<<<<<< HEAD
-                    panic!(
-                        "{:?}",
-                        cell_type_list
-                            .into_iter()
-                            .map(|c| model::CellType::from_usize(c).unwrap())
-                            .collect::<Vec<model::CellType>>()
-                    );
-                    return Err(Error::UnsupportedCellTypes(
-=======
                     Err(Error::UnsupportedCellTypes(
->>>>>>> e0ce10db
                         cell_type_list
                             .into_iter()
                             .map(|c| model::CellType::from_usize(c).unwrap())
