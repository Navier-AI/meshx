//!
//! Unstructured mesh module.
//!
//! This module defines a mesh data structure cunstructed from unstructured
//! cells of arbitrary shape.
//!

pub mod surface;

use crate::attrib::*;
use crate::mesh::topology::*;
use crate::mesh::vertex_positions::VertexPositions;
use crate::utils::slice::apply_permutation_with_seen;
use crate::Real;
use ahash::{HashMap, HashMapExt};
use flatk::{Chunked, ClumpedView, GetOffset, IntoValues, Offsets, Set, View, ViewMut};
use std::convert::TryFrom;

/// A marker for the type of cell contained in a Mesh.
#[derive(Copy, Clone, Debug, PartialEq, Eq)]
pub enum CellType {
    Line,
    Triangle,
    Quad,
    Tetrahedron,
    Pyramid,
    Hexahedron,
    Wedge,
    Polyhedron,
}

impl CellType {
    /// Returns the number of vertices referenced by this cell type.
    pub fn num_verts(&self) -> usize {
        match self {
            CellType::Line => 2,
            CellType::Triangle => 3,
            CellType::Quad => 4,
            CellType::Tetrahedron => 4,
            CellType::Pyramid => 5,
            CellType::Hexahedron => 8,
            CellType::Wedge => 6,
            /// Note, this must be explicitly handled by using the polyhedron_face_counts
            CellType::Polyhedron => 0,
        }
    }
    pub fn num_tri_faces(&self) -> usize {
        match self {
            CellType::Line => 0,
            CellType::Triangle => 1,
            CellType::Quad => 0,
            CellType::Tetrahedron => 4,
            CellType::Pyramid => 4,
            CellType::Hexahedron => 0,
            CellType::Wedge => 2,
            CellType::Polyhedron => {
                panic!()
            }
        }
    }
    pub fn num_quad_faces(&self) -> usize {
        match self {
            CellType::Line => 0,
            CellType::Triangle => 0,
            CellType::Quad => 1,
            CellType::Tetrahedron => 0,
            CellType::Pyramid => 1,
            CellType::Hexahedron => 6,
            CellType::Wedge => 3,
            CellType::Polyhedron => {
                panic!()
            }
        }
    }

    pub const EMPTY: [usize; 0] = [];

    // see https://raw.githubusercontent.com/Kitware/vtk-examples/gh-pages/src/Testing/Baseline/Cxx/GeometricObjects/TestLinearCellDemo.png
    // for vertex positions.
    // Defines an "order" for the faces of different cells. Larger ngons are always indexed
    // after smaller ones when used in nth_face_vertices and enumerate_faces
    pub const TETRAHEDRON_FACES: [[usize; 3]; 4] = [[1, 3, 2], [0, 2, 3], [0, 3, 1], [0, 1, 2]];

    pub const PYRAMID_TRIS: [[usize; 3]; 4] = [[0, 4, 1], [1, 4, 2], [2, 4, 3], [3, 4, 0]];
    pub const PYRAMID_QUAD: [usize; 4] = [0, 1, 2, 3];

    pub const WEDGE_TRIS: [[usize; 3]; 2] = [[0, 2, 1], [3, 4, 5]];
    pub const WEDGE_QUADS: [[usize; 4]; 3] = [[0, 3, 5, 2], [2, 5, 4, 1], [1, 4, 3, 0]];

    pub const HEXAHEDRON_FACES: [[usize; 4]; 6] = [
        [0, 1, 2, 3],
        [0, 3, 7, 4],
        [0, 4, 5, 1],
        [6, 2, 1, 5],
        [6, 5, 4, 7],
        [6, 7, 3, 2],
    ];

    /// Utility function for getting the cell's nth face's vertices.
    /// nth as defined by [`enumerate_faces`]
    pub fn nth_face_vertices(
        &self,
        nth_face: usize,
        clump_idx: usize,
        poly_faces: &Chunked<Vec<u16>>,
    ) -> Vec<usize> {
        match self {
            CellType::Line => vec![],
            CellType::Triangle => vec![],
            CellType::Quad => vec![],
            CellType::Tetrahedron => CellType::TETRAHEDRON_FACES[nth_face]
                .iter()
                .copied()
                .collect(),
            CellType::Pyramid => {
                if let Some(face) = CellType::PYRAMID_TRIS.get(nth_face) {
                    face.iter().copied().collect()
                } else {
                    CellType::PYRAMID_QUAD.iter().copied().collect()
                }
            }
            CellType::Hexahedron => CellType::HEXAHEDRON_FACES[nth_face]
                .iter()
                .copied()
                .collect(),
            CellType::Wedge => {
                if let Some(face) = CellType::WEDGE_TRIS.get(nth_face) {
                    face.iter().copied().collect()
                } else {
                    CellType::WEDGE_QUADS[nth_face - CellType::WEDGE_TRIS.len()]
                        .iter()
                        .copied()
                        .collect()
                }
            }
            // Note that instead of passing an index that refers to the nth face, we instead pass
            // an offset that *indexes* to the start of that face. This is more efficient
            // then trying to deal with an nth face when the faces have different numbers of vertices.
            CellType::Polyhedron => {
                // This could probably be better, but the only way around it would be to store offsets
                // in the chunked vecs instead of face counts.
                let verts_count = &poly_faces[clump_idx];
                let mut start = 0;
                let mut end = 0;
                let mut i = 0;
                while end <= nth_face {
                    let face_size = verts_count[i];
                    start = end;
                    end += face_size as usize;
                    i += 1;
                }
                println!(
                    "Range: {:?}, full_poly: {:?}, idx: {}",
                    start..end,
                    &verts_count,
                    nth_face
                );
                (start..end).collect()
            }
        }
    }

    /// Enumerates all faces of a cell type, calling handlers for triangular and quadrilateral faces respectively.
    ///
    /// This method provides an efficient way to iterate over all faces of a cell, maintaining
    /// consistency with the `nth_face_vertices` method. It calls the provided closure for each face,
    /// passing the face index (corresponding to the `nth_face` in `nth_face_vertices`) and a reference
    /// to the array of vertex indices defining the face.
    ///
    /// # Arguments
    ///
    /// * `tri_handler` - A closure that handles triangular faces. It receives two arguments:
    ///   - `usize`: The index of the triangular face.
    ///   - `&[usize; 3]`: A reference to an array of 3 vertex indices defining the triangular face.
    ///
    /// * `quad_handler` - A closure that handles quadrilateral faces. It receives two arguments:
    ///   - `usize`: The index of the quadrilateral face.
    ///   - `&[usize; 4]`: A reference to an array of 4 vertex indices defining the quadrilateral face.
    ///
    /// * `ngon_handler` - A closure that handles quadrilateral faces. It receives two arguments:
    ///   - `usize`: The start index of the face.
    ///   - `&Vec<usize>`: A reference to an array of 4 vertex indices defining the ngon's face.
    pub fn enumerate_faces<F, G, H>(
        &self,
        mut tri_handler: F,
        mut quad_handler: G,
        mut ngon_handler: H,
        clump_idx: usize,
        poly_faces: &Chunked<Vec<u16>>,
    ) where
        F: FnMut(usize, &[usize; 3]),
        G: FnMut(usize, &[usize; 4]),
        H: FnMut(usize, &Vec<usize>),
    {
        match self {
            CellType::Line | CellType::Triangle | CellType::Quad => {}
            CellType::Tetrahedron => {
                for (face_index, face_vertices) in Self::TETRAHEDRON_FACES.iter().enumerate() {
                    tri_handler(face_index, face_vertices);
                }
            }
            CellType::Pyramid => {
                for (face_index, face_vertices) in Self::PYRAMID_TRIS.iter().enumerate() {
                    tri_handler(face_index, face_vertices);
                }
                quad_handler(Self::PYRAMID_TRIS.len(), &Self::PYRAMID_QUAD);
            }
            CellType::Hexahedron => {
                for (face_index, face_vertices) in Self::HEXAHEDRON_FACES.iter().enumerate() {
                    quad_handler(face_index, face_vertices);
                }
            }
            CellType::Wedge => {
                for (tri_index, face_vertices) in Self::WEDGE_TRIS.iter().enumerate() {
                    tri_handler(tri_index, face_vertices);
                }
                for (quad_index, face_vertices) in Self::WEDGE_QUADS.iter().enumerate() {
                    quad_handler(quad_index + Self::WEDGE_TRIS.len(), face_vertices);
                }
            }
            // Note that instead of passing an index that refers to the nth face, we instead pass
            // an offset that *indexes* to the start of that face. This is more efficient
            // then trying to deal with an nth face when the faces have different numbers of vertices.
            CellType::Polyhedron => {
                let mut start = 0;
                for verts_in_face in poly_faces[clump_idx].iter() {
                    let face = (start..start + verts_in_face)
                        .map(|x| x as usize)
                        .collect::<Vec<usize>>();
                    match face.len() {
                        3 => {
                            tri_handler(
                                start as usize,
                                <&[usize; 3]>::try_from(face.as_slice()).unwrap(),
                            );
                        }
                        4 => {
                            quad_handler(
                                start as usize,
                                <&[usize; 4]>::try_from(face.as_slice()).unwrap(),
                            );
                        }
                        _ => {
                            // println!(
                            //     "executing on polyhedronc cell; faces: {:?}, face: {:?}",
                            //     poly_faces[clump_idx].len(),
                            //     &face
                            // );
                            ngon_handler(start as usize, &face);
                        }
                    }
                    start += verts_in_face;
                }
            }
        }
    }
}

/// Mesh with arbitrarily shaped elements or cells.
///
/// The currently supported cell types are listed in the [`CellType`] enum.
///
/// NOTE: We stick with the terminology cell but these could very well be called
/// elements. The exact terminology would depend on how this mesh is used.
#[derive(Clone, Debug, PartialEq, Attrib, Intrinsic)]
pub struct Mesh<T: Real> {
    /// Vertex positions intrinsic attribute.
    #[intrinsic(VertexPositions)]
    pub vertex_positions: IntrinsicAttribute<[T; 3], VertexIndex>,
    /// Indices into `vertices`. Each chunk represents a cell, and cells
    /// can have an arbitrary number of referenced vertices. Each clump
    /// represents cells of the same kind.
    ///
    /// Each polyhedron CellType gets its own single item clump.
    pub indices: flatk::Clumped<Vec<usize>>,
    /// Types of cells, one for each clump in `indices`.
    pub types: Vec<CellType>,

    /// Each chunk maps to a single clump in the indices Clumped vec.
    ///
    /// Every non-polyhedron cell type clump has a chunk of zero size
    /// "stored" here.
    ///
    /// For the polyhedra clumps, a single chunk stores that polyhedrons
    /// face sizes.
    ///
    /// ie: [[],[3, 3, 3, 3], [3, 3, 3, 3]] if the first clump in indices
    /// is not a polyhedron, and the next two are each a polyhedra with 4 triangle faces
    pub polyhedra_face_counts: Chunked<Vec<u16>>,

    /// Vertex attributes.
    pub vertex_attributes: AttribDict<VertexIndex>,
    /// Cell attributes.
    pub cell_attributes: AttribDict<CellIndex>,
    /// Cell vertex attributes.
    pub cell_vertex_attributes: AttribDict<CellVertexIndex>,
    /// Indirect attribute value cache
    pub attribute_value_cache: AttribValueCache,
}

impl<T: Real> Mesh<T> {
    /// Constructs a `Mesh` from an array of vertices and nested array of cells with an
    /// accompanying array of cell types with the same size.
    ///
    /// Each element of the `cells` array is a contiguous vector of vertex indices into the given
    /// `verts` array for each cell type found in `types`.
    ///
    /// # Examples
    /// ```
    /// use meshx::mesh::{Mesh, CellType};
    /// let points = vec![
    ///     [0.0, 0.0, 0.0],
    ///     [1.0, 0.0, 0.0],
    ///     [0.0, 1.0, 0.0],
    ///     [1.0, 1.0, 0.0],
    ///     [0.0, 0.0, 1.0],
    ///     [1.0, 0.0, 1.0]];
    /// let cells = vec![
    ///     vec![
    ///         0, 1, 2, // first triangle
    ///         1, 3, 2, // second triangle
    ///     ],
    ///     vec![0, 1, 5, 4], // tetrahedron
    /// ];
    /// let types = vec![CellType::Triangle, CellType::Tetrahedron];
    ///
    /// let mesh = Mesh::from_cells_and_types(points, cells, types);
    ///
    /// assert_eq!(mesh.indices.data, vec![0, 1, 2, 1, 3, 2, 0, 1, 5, 4]);
    /// assert_eq!(mesh.types, vec![CellType::Triangle, CellType::Tetrahedron]);
    /// let mut iter = mesh.cell_iter();
    /// assert_eq!(iter.next(), Some(&[0,1,2][..]));
    /// assert_eq!(iter.next(), Some(&[1,3,2][..]));
    /// assert_eq!(iter.next(), Some(&[0,1,5,4][..]));
    /// assert_eq!(iter.next(), None);
    /// ```
    pub fn from_cells_and_types(
        verts: impl Into<Vec<[T; 3]>>,
        cells: impl Into<Vec<Vec<usize>>>,
        types: impl Into<Vec<CellType>>,
    ) -> Mesh<T> {
        Self::from_cells_and_types_impl(verts.into(), cells.into(), types.into())
    }

    // A non-generic implementation of the `from_cells_and_types` constructor.
    fn from_cells_and_types_impl(
        verts: Vec<[T; 3]>,
        cells: Vec<Vec<usize>>,
        types: Vec<CellType>,
    ) -> Mesh<T> {
        assert_eq!(cells.len(), types.len());
        assert!(!types.contains(&CellType::Polyhedron));
        let sizes: Vec<_> = types.iter().map(CellType::num_verts).collect();
        let counts: Vec<_> = sizes
            .iter()
            .zip(cells.iter())
            .map(|(s, c)| c.len() / s)
            .collect();
        let cells = cells.into_iter().flatten().collect();
        let clumped_indices = flatk::Clumped::from_sizes_and_counts(sizes, counts, cells);

        let polyhedra_face_counts = Chunked::from_sizes(vec![0; types.len()], vec![]);

        Mesh {
            vertex_positions: IntrinsicAttribute::from_vec(verts),
            indices: clumped_indices,
            types,
            polyhedra_face_counts,
            vertex_attributes: AttribDict::new(),
            cell_attributes: AttribDict::new(),
            cell_vertex_attributes: AttribDict::new(),
            attribute_value_cache: AttribValueCache::with_hasher(Default::default()),
        }
    }

    /// Constructs a `Mesh` from an array of vertices and cells with a number of counts of each cell type
    /// appearing in `cells` given by `counts` and `types`.
    ///
    /// The `cells` array contains contiguous indices into the vertex array for each cell.
    ///
    /// # Examples
    /// ```
    /// use meshx::mesh::{Mesh, CellType};
    /// let points = vec![
    ///     [0.0, 0.0, 0.0],
    ///     [1.0, 0.0, 0.0],
    ///     [0.0, 1.0, 0.0],
    ///     [1.0, 1.0, 0.0],
    ///     [0.0, 0.0, 1.0],
    ///     [1.0, 0.0, 1.0]];
    /// let cells = vec![0, 1, 2, // first triangle
    ///                  1, 3, 2, // second triangle
    ///                  0, 1, 5, 4]; // tetrahedron
    /// let counts = vec![2, 1];
    /// let types = vec![CellType::Triangle, CellType::Tetrahedron];
    ///
    /// let mesh = Mesh::from_cells_counts_and_types(points, cells, counts, types);
    ///
    /// assert_eq!(mesh.indices.data, vec![0, 1, 2, 1, 3, 2, 0, 1, 5, 4]);
    /// assert_eq!(mesh.types, vec![CellType::Triangle, CellType::Tetrahedron]);
    /// let mut iter = mesh.cell_iter();
    /// assert_eq!(iter.next(), Some(&[0,1,2][..]));
    /// assert_eq!(iter.next(), Some(&[1,3,2][..]));
    /// assert_eq!(iter.next(), Some(&[0,1,5,4][..]));
    /// assert_eq!(iter.next(), None);
    /// ```
    pub fn from_cells_counts_and_types(
        verts: impl Into<Vec<[T; 3]>>,
        cells: impl Into<Vec<usize>>,
        counts: impl AsRef<[usize]>,
        types: impl Into<Vec<CellType>>,
    ) -> Mesh<T> {
        Self::from_cells_counts_and_types_impl(
            verts.into(),
            cells.into(),
            counts.as_ref(),
            types.into(),
        )
    }

    /// Same as [`from_cells_counts_and_types`] but
    /// allows cells/types to contain polyhedra
    pub fn from_cells_counts_types_and_polyfaces(
        verts: impl Into<Vec<[T; 3]>>,
        cells: impl Into<Vec<usize>>,
        counts: impl AsRef<[usize]>,
        types: impl Into<Vec<CellType>>,
        polyfaces: Chunked<Vec<u16>>,
    ) -> Mesh<T> {
        Self::from_cells_counts_types_and_polyfaces_impl(
            verts.into(),
            cells.into(),
            counts.as_ref(),
            types.into(),
            polyfaces,
        )
    }

    // Non-generic implementation of the `from_cells_counts_and_types` method.
    fn from_cells_counts_and_types_impl(
        verts: Vec<[T; 3]>,
        cells: Vec<usize>,
        counts: &[usize],
        types: Vec<CellType>,
    ) -> Mesh<T> {
        assert!(!types.contains(&CellType::Polyhedron));
        let sizes: Vec<_> = types.iter().map(CellType::num_verts).collect();
        let clumped_indices = flatk::Clumped::from_sizes_and_counts(sizes, counts, cells);

        let polyhedra_face_counts = Chunked::from_sizes(vec![0; types.len()], vec![]);

        Mesh {
            vertex_positions: IntrinsicAttribute::from_vec(verts),
            indices: clumped_indices,
            types,
            polyhedra_face_counts,
            vertex_attributes: AttribDict::new(),
            cell_attributes: AttribDict::new(),
            cell_vertex_attributes: AttribDict::new(),
            attribute_value_cache: AttribValueCache::with_hasher(Default::default()),
        }
    }

    // Non-generic implementation of the `from_cells_counts_types_and_polyfaces` method.
    fn from_cells_counts_types_and_polyfaces_impl(
        verts: Vec<[T; 3]>,
        cells: Vec<usize>,
        counts: &[usize],
        types: Vec<CellType>,
        polyfaces: Chunked<Vec<u16>>,
    ) -> Mesh<T> {
        let sizes: Vec<_> = types
            .iter()
            .enumerate()
            .map(|(idx, t)| match t {
                CellType::Polyhedron => polyfaces[idx].iter().map(|c| *c as usize).sum(),
                _ => t.num_verts(),
            })
            .collect();
        let clumped_indices = flatk::Clumped::from_sizes_and_counts(sizes, counts, cells);

        Mesh {
            vertex_positions: IntrinsicAttribute::from_vec(verts),
            indices: clumped_indices,
            types,
            polyhedra_face_counts: polyfaces,
            vertex_attributes: AttribDict::new(),
            cell_attributes: AttribDict::new(),
            cell_vertex_attributes: AttribDict::new(),
            attribute_value_cache: AttribValueCache::with_hasher(Default::default()),
        }
    }

    /// Constructs a `Mesh` from an array of vertices and clumped cells with
    /// associated types.
    ///
    /// The `cells` array contains contiguous indices into the vertex array for
    /// each cell.  The `offsets` array contains offsets into the `cells` array,
    /// beginning with 0 and ending with the number of elements in the `cells`
    /// array.  Each additional offset in the middle should index each time the
    /// type of cell changes inside `cells`.  The `types` array contains the
    /// cell types for each contiguous _block_ of cells, where each block has
    /// the same type.  For instance if cells contains 10 triangles and 4
    /// tetrahedra, then `offests` should contain `[0, 10, 14]` and `types`
    /// should contain two elements: `[CellType::Triangle,
    /// CellType::Tetrahedron]`.
    ///
    /// # Examples
    /// ```
    /// use meshx::mesh::{Mesh, CellType};
    /// let points = vec![
    ///     [0.0, 0.0, 0.0],
    ///     [1.0, 0.0, 0.0],
    ///     [0.0, 1.0, 0.0],
    ///     [1.0, 1.0, 0.0],
    ///     [0.0, 0.0, 1.0],
    ///     [1.0, 0.0, 1.0]];
    /// let cells = vec![0, 1, 2, // first triangle
    ///                  1, 3, 2, // second triangle
    ///                  0, 1, 5, 4]; // tetrahedron
    /// let offsets = vec![0, 2, 3];
    /// let types = vec![CellType::Triangle, CellType::Tetrahedron];
    ///
    /// let mesh = Mesh::from_clumped_cells_and_types(points, cells, offsets, types);
    ///
    /// assert_eq!(mesh.indices.data, vec![0, 1, 2, 1, 3, 2, 0, 1, 5, 4]);
    /// assert_eq!(mesh.types, vec![CellType::Triangle, CellType::Tetrahedron]);
    /// let mut iter = mesh.cell_iter();
    /// assert_eq!(iter.next(), Some(&[0,1,2][..]));
    /// assert_eq!(iter.next(), Some(&[1,3,2][..]));
    /// assert_eq!(iter.next(), Some(&[0,1,5,4][..]));
    /// assert_eq!(iter.next(), None);
    /// ```
    pub fn from_clumped_cells_and_types(
        verts: impl Into<Vec<[T; 3]>>,
        cells: impl Into<Vec<usize>>,
        offsets: impl Into<Vec<usize>>,
        types: impl Into<Vec<CellType>>,
    ) -> Mesh<T> {
        Self::from_clumped_cells_and_types_impl(
            verts.into(),
            cells.into(),
            offsets.into(),
            types.into(),
        )
    }

    // A non-generic implementation of `from_clumped_cells_and_types`.
    fn from_clumped_cells_and_types_impl(
        verts: Vec<[T; 3]>,
        cells: Vec<usize>,
        mut chunk_offsets: Vec<usize>,
        types: Vec<CellType>,
    ) -> Mesh<T> {
        assert!(!types.contains(&CellType::Polyhedron));
        // Make sure offsets is correctly structured (always contains a 0 as required by `from_clumped_offsets` below).
        if chunk_offsets.is_empty() {
            chunk_offsets.push(0);
        }

        let offsets: Vec<_> = chunk_offsets
            .iter()
            .enumerate()
            .scan((0, 0), |(prev_off, prev_chunk_off), (i, &chunk_off)| {
                Some(if i > 0 {
                    *prev_off += (chunk_off - *prev_chunk_off) * types[i - 1].num_verts();
                    *prev_chunk_off = chunk_off;
                    *prev_off
                } else {
                    0
                })
            })
            .collect();

        let polyhedra_face_counts = Chunked::from_sizes(vec![0; types.len()], vec![]);

        Mesh {
            vertex_positions: IntrinsicAttribute::from_vec(verts),
            indices: flatk::Clumped::from_clumped_offsets(chunk_offsets, offsets, cells),
            types,
            polyhedra_face_counts,
            vertex_attributes: AttribDict::new(),
            cell_attributes: AttribDict::new(),
            cell_vertex_attributes: AttribDict::new(),
            attribute_value_cache: AttribValueCache::with_hasher(Default::default()),
        }
    }

    /// Constructs a `Mesh` from an array of vertices and cells with associated types given queried with a function.
    ///
    /// The `cells` array contains the indices into the vertex array for each cell preceeded by the
    /// number of vertices in the corresponding cell. I.e. `cells` is expected to be structured as
    /// a contiguous array of a number (corresponding to the number of vertices in the cell)
    /// followed by the vertex indices (in the same cell):
    /// ```verbatim
    ///     n i_1 i_2 ... i_n m j_1 j_2 ... j_m ...
    /// ```
    ///
    /// # Examples
    /// ```
    /// use meshx::mesh::{Mesh, CellType};
    /// let points = vec![
    ///     [0.0, 0.0, 0.0],
    ///     [1.0, 0.0, 0.0],
    ///     [0.0, 1.0, 0.0],
    ///     [1.0, 1.0, 0.0],
    ///     [0.0, 0.0, 1.0],
    ///     [1.0, 0.0, 1.0]];
    /// let cells = vec![3, 0, 1, 2, // first triangle
    ///                  3, 1, 3, 2, // second triangle
    ///                  4, 0, 1, 5, 4]; // tetrahedron
    ///
    /// let mesh = Mesh::from_cells_with_type(points, cells, |i| if i < 2 { CellType::Triangle } else { CellType::Tetrahedron });
    ///
    /// assert_eq!(mesh.indices.data, vec![0, 1, 2, 1, 3, 2, 0, 1, 5, 4]);
    /// assert_eq!(mesh.types, vec![CellType::Triangle, CellType::Tetrahedron]);
    /// let mut iter = mesh.cell_iter();
    /// assert_eq!(iter.next(), Some(&[0,1,2][..]));
    /// assert_eq!(iter.next(), Some(&[1,3,2][..]));
    /// assert_eq!(iter.next(), Some(&[0,1,5,4][..]));
    /// assert_eq!(iter.next(), None);
    /// ```
    pub fn from_cells_with_type(
        verts: impl Into<Vec<[T; 3]>>,
        cells: impl AsRef<[usize]>,
        type_at: impl Fn(usize) -> CellType,
    ) -> Mesh<T> {
        Self::from_cells_with_type_impl(verts.into(), cells.as_ref(), type_at)
    }

    // A mostly non-generic implementation of `from_cells_with_type`.
    fn from_cells_with_type_impl(
        verts: Vec<[T; 3]>,
        cells: &[usize],
        type_at: impl Fn(usize) -> CellType,
    ) -> Mesh<T> {
        let mut indices = Vec::new();
        let mut offsets = Vec::new();
        let mut i = 0;
        while i < cells.len() {
            let n = cells[i];
            offsets.push(indices.len());
            i += 1;

            for k in 0..n {
                indices.push(cells[i + k]);
            }

            i += n;
        }

        offsets.push(indices.len());

        let chunked_indices = flatk::Chunked::from_offsets(offsets, indices);

        let clumped_indices = flatk::Clumped::from(chunked_indices);

        let types: Vec<_> = clumped_indices
            .chunks
            .chunk_offsets
            .iter()
            .map(type_at)
            .take(clumped_indices.chunks.num_clumps())
            .collect();

        assert!(!types.contains(&CellType::Polyhedron));
        let polyhedra_face_counts = Chunked::from_sizes(vec![0; types.len()], vec![]);

        Mesh {
            vertex_positions: IntrinsicAttribute::from_vec(verts),
            indices: clumped_indices,
            types,
            polyhedra_face_counts,
            vertex_attributes: AttribDict::new(),
            cell_attributes: AttribDict::new(),
            cell_vertex_attributes: AttribDict::new(),
            attribute_value_cache: AttribValueCache::with_hasher(Default::default()),
        }
    }

    /// Returns an iterator over immutable index slices for each cell in this mesh.
    pub fn cell_iter(&self) -> impl ExactSizeIterator<Item = &[usize]> {
        self.indices.iter()
    }

    /// Returns an iterator over mutable index slices for each cell in this mesh.
    pub fn cell_iter_mut(&mut self) -> impl ExactSizeIterator<Item = &mut [usize]> {
        self.indices.iter_mut()
    }

    /// Returns an iterator over cell types for each individual cell of this mesh.
    pub fn cell_type_iter(&self) -> impl Iterator<Item = CellType> + '_ {
        self.types
            .iter()
            .zip(self.indices.chunks.chunk_offsets.sizes())
            .flat_map(|(&ty, n)| std::iter::repeat(ty).take(n))
    }

    /// Reverse the order of each cell in this mesh.
    #[inline]
    pub fn reverse(&mut self) {
        for cell in self.cell_iter_mut() {
            cell.reverse();
        }

        let Self {
            cell_vertex_attributes,
            indices,
            ..
        } = self;

        // TODO: Consider doing reversing lazily using a flag field.

        // Since each vertex has an associated cell vertex attribute, we must remap those
        // as well.
        // Reverse cell vertex attributes
        for (_, attrib) in cell_vertex_attributes.iter_mut() {
            let mut data_slice = attrib.data_mut_slice();
            for cell in indices.iter() {
                let mut i = 0usize;
                let num_verts = cell.len();
                while i < num_verts / 2 {
                    data_slice.swap(cell[i], cell[num_verts - i - 1]);
                    i += 1;
                }
            }
        }
    }

    /// Reverse the order of each cell in this mesh.
    #[inline]
    pub fn reverse_if<F>(&mut self, predicate: F)
    where
        F: Fn(&[usize], CellType) -> bool,
    {
        let Self {
            cell_vertex_attributes,
            indices,
            types,
            ..
        } = self;

        // We need this small clone to break simultaneous mutable borrow.
        let chunk_offsets = indices.chunks.chunk_offsets.clone();

        // This monstrocity is all to satisfy the borrow checker.
        // TODO: Low priority: figure a better way to do this.
        fn cell_iter<'a, F>(
            indices: ClumpedView<'a, &'a mut [usize]>,
            types: &'a [CellType],
            chunk_offsets: &'a Offsets,
            predicate: &'a F,
        ) -> impl Iterator<Item = (&'a mut [usize], usize)> + 'a
        where
            F: Fn(&[usize], CellType) -> bool + 'a,
        {
            let (chunks, data) = indices.into_inner();
            let indices = Chunked { chunks, data };
            indices
                .into_iter()
                .zip(chunks.into_values())
                .zip(
                    types
                        .iter()
                        .zip(chunk_offsets.sizes())
                        .flat_map(|(&ty, n)| std::iter::repeat(ty).take(n)),
                )
                .filter(move |((cell, _), cell_type)| predicate(cell, *cell_type))
                .map(|((cell, offset), _)| (cell, offset))
        }

        for (cell, _) in cell_iter(
            indices.view_mut(),
            types.as_mut_slice(),
            &chunk_offsets,
            &predicate,
        ) {
            cell.reverse();
        }

        // TODO: Consider doing reversing lazily using a flag field.

        // Since each vertex has an associated cell vertex attribute, we must remap those
        // as well.
        // Reverse cell vertex attributes.
        for (_, attrib) in cell_vertex_attributes.iter_mut() {
            let mut data_slice = attrib.data_mut_slice();
            for (cell, offset) in cell_iter(
                indices.view_mut(),
                types.as_mut_slice(),
                &chunk_offsets,
                &predicate,
            ) {
                let mut i = 0usize;
                let num_verts = cell.len();
                while i < num_verts / 2 {
                    data_slice.swap(offset + i, offset + num_verts - i - 1);
                    i += 1;
                }
            }
        }
    }

    /// Reverse the order of each cell in this mesh.
    ///
    ///  This is the consuming version of the `reverse` method.
    #[inline]
    pub fn reversed(mut self) -> Mesh<T> {
        self.reverse();
        self
    }

    /// Sort vertices by the given key values, and return the reulting order (permutation).
    pub fn sort_vertices_by_key<K, F>(&mut self, mut f: F) -> Vec<usize>
    where
        F: FnMut(usize) -> K,
        K: Ord,
    {
        // Early exit.
        if self.num_vertices() == 0 {
            return Vec::new();
        }

        let num = self.attrib_size::<VertexIndex>();
        debug_assert!(num > 0);

        // Original vertex indices.
        let mut order: Vec<usize> = (0..num).collect();

        // Sort vertex indices by the given key.
        order.sort_by_key(|k| f(*k));

        // Now sort all mesh data according to the sorting given by order.

        let Mesh {
            ref mut vertex_positions,
            ref mut indices,
            ref mut vertex_attributes,
            .. // cell and cell_vertex attributes are unchanged
        } = *self;

        let mut seen = vec![false; vertex_positions.len()];

        // Apply the order permutation to vertex_positions in place
        apply_permutation_with_seen(&order, vertex_positions.as_mut_slice(), &mut seen);

        // Apply permutation to each vertex attribute
        for (_, attrib) in vertex_attributes.iter_mut() {
            let mut data_slice = attrib.data_mut_slice();

            // Clear seen
            seen.iter_mut().for_each(|b| *b = false);

            apply_permutation_with_seen(&order, &mut data_slice, &mut seen);
        }

        // Build a reverse mapping for convenience.
        let mut new_indices = vec![0; order.len()];
        for (new_idx, &old_idx) in order.iter().enumerate() {
            new_indices[old_idx] = new_idx;
        }

        // Remap cell vertices.
        for cell in indices.iter_mut() {
            for vtx_idx in cell.iter_mut() {
                *vtx_idx = new_indices[*vtx_idx];
            }
        }

        order
    }
<<<<<<< HEAD
=======

    /// Creates a new mesh with deduplicated vertices within a given epsilon.
    ///
    /// This function will create a new mesh where vertices that are closer than `epsilon` to each other
    /// are merged, updating the indices accordingly, and adjusting all vertex-based attributes.
    pub fn deduplicated_vertices(&self, epsilon: T) -> (Mesh<T>, usize)
    where
        T: Clone,
    {
        let mut unique_vertices: HashMap<[i32; 3], usize> = HashMap::new();
        let mut new_indices: Vec<usize> = Vec::with_capacity(self.num_vertices());
        let mut removed_count = 0;

        let quantize = |x: T| num_traits::Float::round(x / epsilon).to_i32().unwrap();

        for position in self.vertex_positions.iter() {
            let quantized = [
                quantize(position[0]),
                quantize(position[1]),
                quantize(position[2]),
            ];

            let new_index = unique_vertices.len();
            let new_index = match unique_vertices.entry(quantized) {
                Entry::Occupied(o) => {
                    removed_count += 1;
                    *o.get()
                }
                Entry::Vacant(v) => {
                    v.insert(new_index);
                    new_index
                }
            };

            new_indices.push(new_index);
        }

        let mut new_cell_indices = self.indices.clone();
        for cell in new_cell_indices.iter_mut() {
            for index in cell.iter_mut() {
                *index = new_indices[*index];
            }
        }

        let mut new_positions = vec![[T::zero(); 3]; unique_vertices.len()];
        for (old_index, &new_index) in new_indices.iter().enumerate() {
            new_positions[new_index] = self.vertex_positions[old_index];
        }

        let mut vertex_attributes: AttribDict<VertexIndex> = AttribDict::new();

        for (name, attrib) in self.attrib_dict::<VertexIndex>().iter() {
            let new_attrib = attrib.duplicate_with_len(new_positions.len(), |mut new, old| {
                for (&idx, val) in new_indices.iter().zip(old.iter()) {
                    new.get_mut(idx).clone_from_other(val).unwrap();
                }
            });
            vertex_attributes.insert(name.to_string(), new_attrib);
        }

        let new_mesh = Mesh {
            vertex_positions: IntrinsicAttribute::from_vec(new_positions),
            indices: new_cell_indices,
            types: self.types.clone(),
            vertex_attributes,
            cell_attributes: self.cell_attributes.clone(),
            cell_vertex_attributes: self.cell_vertex_attributes.clone(),
            attribute_value_cache: self.attribute_value_cache.clone(),
        };

        (new_mesh, removed_count)
    }
>>>>>>> e0ce10db
}

impl<T: Real> Default for Mesh<T> {
    /// Produce an empty mesh.
    ///
    /// This is not particularly useful on its own, however it can be used as a
    /// null case for various mesh algorithms.
    ///
    /// This function allocates two `Vec`s of size 1.
    fn default() -> Self {
        Mesh::from_clumped_cells_and_types(vec![], vec![], vec![0], vec![])
    }
}

impl<T: Real> NumVertices for Mesh<T> {
    #[inline]
    fn num_vertices(&self) -> usize {
        self.vertex_positions.len()
    }
}

impl<T: Real> NumCells for Mesh<T> {
    #[inline]
    fn num_cells(&self) -> usize {
        self.indices.len()
    }
}

impl<T: Real> CellVertex for Mesh<T> {
    #[inline]
    fn vertex<CVI>(&self, cv_idx: CVI) -> VertexIndex
    where
        CVI: Copy + Into<CellVertexIndex>,
    {
        let cv_idx = usize::from(cv_idx.into());
        debug_assert!(cv_idx < self.num_cell_vertices());
        self.indices.data[cv_idx].into()
    }

    #[inline]
    fn cell_vertex<CI>(&self, cidx: CI, which: usize) -> Option<CellVertexIndex>
    where
        CI: Copy + Into<CellIndex>,
    {
        use flatk::Get;
        let cidx = usize::from(cidx.into());
        let num_verts_at_cell = self.indices.view().get(cidx)?.len();
        if which >= num_verts_at_cell {
            None
        } else {
            // SAFETY: cidx is known to be less than num_offsets - 1 from the
            // `num_verts_at_cell` computation.
            // We actually only need cidx to be less than num_offsets for safety.
            Some((unsafe { self.indices.chunks.offset_value_unchecked(cidx) } + which).into())
        }
    }

    #[inline]
    fn num_cell_vertices(&self) -> usize {
        self.indices.data.len()
    }

    #[inline]
    fn num_vertices_at_cell<CI>(&self, cidx: CI) -> usize
    where
        CI: Copy + Into<CellIndex>,
    {
        use flatk::Get;
        let cidx = usize::from(cidx.into());
        self.indices.view().at(cidx).len()
    }
}

impl<T: Real> From<super::TriMesh<T>> for Mesh<T> {
    /// Convert a triangle mesh into an unstructured mesh.
    fn from(mesh: super::TriMesh<T>) -> Mesh<T> {
        let super::TriMesh {
            vertex_positions,
            indices,
            vertex_attributes,
            face_attributes,
            face_vertex_attributes,
            .. // Missing face-edge and vertex-face topo attributes
        } = mesh;

        let types = vec![CellType::Triangle; 1];

        // The cell and cell-vertex topology is the same as the original face
        // and face-vertex topology, so we just need to move all the attributes
        // as is.

        let mut cell_attributes = AttribDict::new();
        for (name, attrib) in face_attributes {
            let mut new_attrib = attrib.promote_empty::<CellIndex>();
            new_attrib.data = attrib.data;
            cell_attributes.insert(name, new_attrib);
        }

        let mut cell_vertex_attributes = AttribDict::new();
        for (name, attrib) in face_vertex_attributes {
            let mut new_attrib = attrib.promote_empty::<CellVertexIndex>();
            new_attrib.data = attrib.data;
            cell_vertex_attributes.insert(name, new_attrib);
        }

        Mesh {
            vertex_positions,
            indices: flatk::Clumped::from_clumped_offsets(
                vec![0, indices.len()],
                vec![0, 3 * indices.len()],
                flatk::Chunked3::from_array_vec(indices.into_vec()).into_inner(),
            ),
            types,
            polyhedra_face_counts: Chunked::from_sizes(vec![0], vec![]),
            vertex_attributes,
            cell_attributes,
            cell_vertex_attributes,
            attribute_value_cache: AttribValueCache::default(),
        }
    }
}

impl<T: Real> From<super::TetMesh<T>> for Mesh<T> {
    /// Convert a tetmesh into an unstructured mesh.
    fn from(mesh: super::TetMesh<T>) -> Mesh<T> {
        let super::TetMesh {
            vertex_positions,
            indices,
            vertex_attributes,
            cell_attributes,
            cell_vertex_attributes,
            ..
        } = mesh;

        let types = vec![CellType::Tetrahedron; 1];

        Mesh {
            vertex_positions,
            indices: flatk::Clumped::<Vec<usize>>::from_clumped_offsets(
                vec![0, indices.len()],
                vec![0, 4 * indices.len()],
                flatk::Chunked4::from_array_vec(indices.into_vec()).into_inner(),
            ),
            types,
            polyhedra_face_counts: Chunked::from_sizes(vec![0], vec![]),
            vertex_attributes,
            cell_attributes,
            cell_vertex_attributes,
            attribute_value_cache: AttribValueCache::default(),
        }
    }
}

/// Convert a point cloud into a mesh.
impl<T: Real> From<super::PointCloud<T>> for Mesh<T> {
    fn from(mesh: super::PointCloud<T>) -> Mesh<T> {
        let super::PointCloud {
            vertex_positions,
            vertex_attributes,
        } = mesh;

        Mesh {
            vertex_attributes,
            ..Mesh::from_clumped_cells_and_types(vertex_positions, vec![], vec![0], vec![])
        }
    }
}

#[cfg(test)]
mod tests {
    use super::*;
    use crate::index::Index;
    use flatk::Get;

    fn build_simple_mesh() -> Mesh<f64> {
        let points = vec![
            [0.0, 0.0, 0.0],
            [1.0, 0.0, 0.0],
            [0.0, 1.0, 0.0],
            [1.0, 1.0, 0.0],
            [0.0, 0.0, 1.0],
            [1.0, 0.0, 1.0],
        ];
        let cells = vec![
            3, 0, 1, 2, // first triangle
            3, 1, 3, 2, // second triangle
            4, 0, 1, 5, 4, // tetrahedron
        ];

        Mesh::from_cells_with_type(points, &cells, |i| {
            if i < 2 {
                CellType::Triangle
            } else {
                CellType::Tetrahedron
            }
        })
    }

    #[test]
    fn mesh_test() {
        let mesh = build_simple_mesh();
        assert_eq!(mesh.num_vertices(), 6);
        assert_eq!(mesh.num_cells(), 3);
        assert_eq!(mesh.num_cell_vertices(), 10);

        assert_eq!(Index::from(mesh.cell_to_vertex(1, 1)), 3);
        assert_eq!(Index::from(mesh.cell_to_vertex(0, 2)), 2);
        assert_eq!(mesh.types, vec![CellType::Triangle, CellType::Tetrahedron]);

        assert_eq!(mesh.indices.view().at(0), &[0, 1, 2][..]);
        assert_eq!(mesh.indices.view().at(1), &[1, 3, 2][..]);
        assert_eq!(mesh.indices.view().at(2), &[0, 1, 5, 4][..]);
    }

    #[test]
    fn reverse_only_triangles() {
        let mut mesh = build_simple_mesh();
        let cv = vec![1.0_f32, 2.0, 3.0, 4.0, 5.0, 6.0, 7.0, 8.0, 9.0, 10.0];
        let cv_reversed = [3.0_f32, 2.0, 1.0, 6.0, 5.0, 4.0, 7.0, 8.0, 9.0, 10.0];
        mesh.insert_attrib_data::<f32, CellVertexIndex>("cv", cv.clone())
            .unwrap();
        mesh.reverse_if(|_, cell_type| matches!(cell_type, CellType::Triangle));
        {
            let mut cell_iter = mesh.cell_iter();
            assert_eq!(cell_iter.next(), Some(&[2, 1, 0][..]));
            assert_eq!(cell_iter.next(), Some(&[2, 3, 1][..]));
            assert_eq!(cell_iter.next(), Some(&[0, 1, 5, 4][..]));
            assert_eq!(cell_iter.next(), None);
            for (actual, expected) in mesh
                .direct_attrib_iter::<f32, CellVertexIndex>("cv")
                .unwrap()
                .zip(cv_reversed.iter())
            {
                assert_eq!(actual, expected);
            }
        }

        // Reverse back
        mesh.reverse_if(|_, cell_type| matches!(cell_type, CellType::Triangle));
        let mut cell_iter = mesh.cell_iter();
        assert_eq!(cell_iter.next(), Some(&[0, 1, 2][..]));
        assert_eq!(cell_iter.next(), Some(&[1, 3, 2][..]));
        assert_eq!(cell_iter.next(), Some(&[0, 1, 5, 4][..]));
        assert_eq!(cell_iter.next(), None);
        for (actual, expected) in mesh
            .direct_attrib_iter::<f32, CellVertexIndex>("cv")
            .unwrap()
            .zip(cv.iter())
        {
            assert_eq!(actual, expected);
        }
    }

    fn sample_points() -> Vec<[f64; 3]> {
        vec![
            [0.0, 0.0, 0.0],
            [1.0, 0.0, 0.0],
            [0.0, 1.0, 0.0],
            [1.0, 1.0, 0.0],
        ]
    }

    #[test]
    fn from_trimesh_test() {
        use crate::mesh::TriMesh;
        let points = sample_points();
        let tri_faces = vec![
            3, 0, 1, 2, // first triangle
            3, 1, 3, 2, // second triangle
        ];

        let trimesh = TriMesh::new(points.clone(), vec![[0, 1, 2], [1, 3, 2]]);
        let tri_mesh =
            Mesh::from_cells_with_type(points.clone(), &tri_faces, |_| CellType::Triangle);
        assert_eq!(Mesh::from(trimesh), tri_mesh);
    }

    #[test]
    fn from_tetmesh_test() {
        use crate::mesh::TetMesh;
        let points = sample_points();
        let tets = vec![
            4, 0, 1, 3, 2, // just one tet
        ];

        let tetmesh = TetMesh::new(points.clone(), vec![[0, 1, 3, 2]]);
        let tet_mesh = Mesh::from_cells_with_type(points, &tets, |_| CellType::Tetrahedron);
        assert_eq!(Mesh::from(tetmesh), tet_mesh);
    }

    #[test]
    fn from_pointcloud_test() {
        use crate::mesh::PointCloud;
        let points = sample_points();

        let ptcld = PointCloud::new(points.clone());
        let ptcld_mesh = Mesh::from_cells_with_type(
            points.clone(),
            [],
            |_| CellType::Triangle, /* never called */
        );
        assert_eq!(Mesh::from(ptcld), ptcld_mesh);
    }
}<|MERGE_RESOLUTION|>--- conflicted
+++ resolved
@@ -869,81 +869,6 @@
 
         order
     }
-<<<<<<< HEAD
-=======
-
-    /// Creates a new mesh with deduplicated vertices within a given epsilon.
-    ///
-    /// This function will create a new mesh where vertices that are closer than `epsilon` to each other
-    /// are merged, updating the indices accordingly, and adjusting all vertex-based attributes.
-    pub fn deduplicated_vertices(&self, epsilon: T) -> (Mesh<T>, usize)
-    where
-        T: Clone,
-    {
-        let mut unique_vertices: HashMap<[i32; 3], usize> = HashMap::new();
-        let mut new_indices: Vec<usize> = Vec::with_capacity(self.num_vertices());
-        let mut removed_count = 0;
-
-        let quantize = |x: T| num_traits::Float::round(x / epsilon).to_i32().unwrap();
-
-        for position in self.vertex_positions.iter() {
-            let quantized = [
-                quantize(position[0]),
-                quantize(position[1]),
-                quantize(position[2]),
-            ];
-
-            let new_index = unique_vertices.len();
-            let new_index = match unique_vertices.entry(quantized) {
-                Entry::Occupied(o) => {
-                    removed_count += 1;
-                    *o.get()
-                }
-                Entry::Vacant(v) => {
-                    v.insert(new_index);
-                    new_index
-                }
-            };
-
-            new_indices.push(new_index);
-        }
-
-        let mut new_cell_indices = self.indices.clone();
-        for cell in new_cell_indices.iter_mut() {
-            for index in cell.iter_mut() {
-                *index = new_indices[*index];
-            }
-        }
-
-        let mut new_positions = vec![[T::zero(); 3]; unique_vertices.len()];
-        for (old_index, &new_index) in new_indices.iter().enumerate() {
-            new_positions[new_index] = self.vertex_positions[old_index];
-        }
-
-        let mut vertex_attributes: AttribDict<VertexIndex> = AttribDict::new();
-
-        for (name, attrib) in self.attrib_dict::<VertexIndex>().iter() {
-            let new_attrib = attrib.duplicate_with_len(new_positions.len(), |mut new, old| {
-                for (&idx, val) in new_indices.iter().zip(old.iter()) {
-                    new.get_mut(idx).clone_from_other(val).unwrap();
-                }
-            });
-            vertex_attributes.insert(name.to_string(), new_attrib);
-        }
-
-        let new_mesh = Mesh {
-            vertex_positions: IntrinsicAttribute::from_vec(new_positions),
-            indices: new_cell_indices,
-            types: self.types.clone(),
-            vertex_attributes,
-            cell_attributes: self.cell_attributes.clone(),
-            cell_vertex_attributes: self.cell_vertex_attributes.clone(),
-            attribute_value_cache: self.attribute_value_cache.clone(),
-        };
-
-        (new_mesh, removed_count)
-    }
->>>>>>> e0ce10db
 }
 
 impl<T: Real> Default for Mesh<T> {
